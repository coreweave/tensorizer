--- conflicted
+++ resolved
@@ -50,7 +50,6 @@
     return out_file.name, sd
 
 
-<<<<<<< HEAD
 # Reducing a tensor to a hash makes it faster to compare against the reference
 # model in many repeated tests
 class TensorInfo(NamedTuple):
@@ -71,15 +70,11 @@
 
 @functools.lru_cache(maxsize=None)
 def model_digest(model_name: str) -> Mapping[str, TensorInfo]:
-=======
-def check_deserialized(deserialized, model_name: str, allow_subset=False):
->>>>>>> 735bb47d
     orig_model = AutoModelForCausalLM.from_pretrained(model_name)
     orig_sd = orig_model.state_dict()
     # Non-persistent buffers are serialized in tensorizer,
     # but aren't included in a state_dict() in PyTorch.
     orig_sd.update(orig_model.named_buffers())
-<<<<<<< HEAD
     return {k: TensorInfo.from_tensor(v) for k, v in orig_sd.items()}
 
 
@@ -90,9 +85,7 @@
     allow_subset: bool = False,
 ):
     orig_sd = model_digest(model_name)
-
-=======
->>>>>>> 735bb47d
+    
     if not allow_subset:
         test_case.assertEqual(
             orig_sd.keys(),
@@ -130,13 +123,7 @@
             f"Contents don't match for tensor {k}",
         )
 
-<<<<<<< HEAD
     del orig_sd
-=======
-        assert torch.all(orig_sd[k].to(v.device) == v)
-        # fmt: on
-    del orig_model, orig_sd
->>>>>>> 735bb47d
     gc.collect()
 
 
