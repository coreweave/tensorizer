--- conflicted
+++ resolved
@@ -704,14 +704,8 @@
                 msg="Deserializing with a correct key",
                 device=device,
                 lazy_load=False,
-<<<<<<< HEAD
-                plaid_mode=plaid_mode,
             ), TensorDeserializer(
                 encrypted_model,
-=======
-            ), open(encrypted_model, "rb") as in_file, TensorDeserializer(
-                in_file,
->>>>>>> 238af6a1
                 device=device,
                 lazy_load=False,
                 verify_hash=True,
@@ -788,32 +782,26 @@
         deserialized.close()
         print(f"Before deserialization: {before_deserialization}")
         print(f"After deserialization:  {after_deserialization}")
-<<<<<<< HEAD
-=======
-        del in_file, deserialized
->>>>>>> 238af6a1
+        del deserialized
         gc.collect()
         after_del = utils.get_mem_usage()
         print(f"After del: {after_del}")
 
     def test_lazy_load(self):
-<<<<<<< HEAD
-        deserialized = TensorDeserializer(
-            self._serialized_model_path, device=default_device, lazy_load=True
-        )
-
-        check_deserialized(self, deserialized, model_name)
-        check_inference(self, deserialized, model_name, default_device)
-        deserialized.close()
-
-    def test_lazy_load_multiple_readers(self):
-        deserialized = TensorDeserializer(
-            self._serialized_model_path, device=default_device, lazy_load=True, num_readers=4
-        )
-
-        check_deserialized(self, deserialized, model_name)
-        check_inference(self, deserialized, model_name, default_device)
-        deserialized.close()
+        supported_devices = ['cpu']
+        if default_device == 'cuda':
+            supported_devices.append('cuda')
+
+        for device in supported_devices:
+            with self.subTest(
+                f"Testing lazy_load=True with device={device}"
+            ), self.open_serialized() as in_file, TensorDeserializer(
+                self._serialized_model_path,
+                device=device,
+                lazy_load=True,
+            ) as deserialized:
+                check_deserialized(self, deserialized, model_name)
+                check_inference(self, deserialized, model_name, device)
 
     @unittest.skipIf(not is_cuda_available, "requires CUDA")
     def test_cuda(self):
@@ -829,29 +817,9 @@
         deserialized = TensorDeserializer(
             self._serialized_model_path, device="cuda"
         )
-=======
-        for plaid_mode in (True, False):
-            if plaid_mode and default_device == "cpu":
-                continue
-            with self.subTest(
-                f"Testing lazy_load=True with plaid_mode={plaid_mode}"
-            ), self.open_serialized() as in_file, TensorDeserializer(
-                in_file,
-                device=default_device,
-                lazy_load=True,
-                plaid_mode=plaid_mode,
-            ) as deserialized:
-                check_deserialized(self, deserialized, model_name)
-                check_inference(self, deserialized, model_name, default_device)
->>>>>>> 238af6a1
-
-    @unittest.skipIf(not is_cuda_available, "Requires CUDA")
-    def test_cuda_non_plaid_mode(self):
-        with self.open_serialized() as in_file, TensorDeserializer(
-            in_file, device="cuda", plaid_mode=False
-        ) as deserialized:
-            check_deserialized(self, deserialized, model_name)
-            check_inference(self, deserialized, model_name, "cuda")
+
+        check_inference(self, deserialized, model_name, "cuda")
+        deserialized.close()
 
     @unittest.skipIf(not is_cuda_available, "requires CUDA")
     def test_cuda_multiple_readers(self):
